{
  "name": "webidl-updater",
  "version": "1.0.0",
  "description": "Update IDLs to match the latest Web IDL syntax",
  "engines": {
    "node": ">=14.0.0"
  },
  "main": "src/rewrite.js",
  "type": "module",
  "scripts": {
    "test": "echo \"Error: no test specified\" && exit 1",
    "rewrite": "node src/rewrite.js",
    "submit-pullrequest": "node src/github-pullrequest.js",
    "clean": "node src/clean.js"
  },
  "author": "Kagami Sascha Rosylight <saschanaz@outlook.com>",
  "license": "ISC",
  "dependencies": {
<<<<<<< HEAD
    "@octokit/rest": "^18.1.0",
    "browser-specs": "^1.27.0",
=======
    "@octokit/rest": "^18.0.15",
    "browser-specs": "^1.28.0",
>>>>>>> 2248ae5c
    "diff": "^5.0.0",
    "jsdom": "^16.4.0",
    "node-fetch": "^2.6.1",
    "webidl2": "^23.13.0"
  },
  "private": true
}<|MERGE_RESOLUTION|>--- conflicted
+++ resolved
@@ -16,13 +16,8 @@
   "author": "Kagami Sascha Rosylight <saschanaz@outlook.com>",
   "license": "ISC",
   "dependencies": {
-<<<<<<< HEAD
     "@octokit/rest": "^18.1.0",
-    "browser-specs": "^1.27.0",
-=======
-    "@octokit/rest": "^18.0.15",
     "browser-specs": "^1.28.0",
->>>>>>> 2248ae5c
     "diff": "^5.0.0",
     "jsdom": "^16.4.0",
     "node-fetch": "^2.6.1",
